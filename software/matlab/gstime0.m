% -----------------------------------------------------------------------------
%
%                           function gstime0
%
%  this function finds the greenwich sidereal time at the beginning of a year.
%    this formula is derived from the astronomical almanac and is good only
%    0 hr ut1, jan 1 of a year.
%
%  author        : david vallado                  719-573-2600   22 jun 2002
%
%  revisions
%                -
%
%  inputs          description                    range / units
%    year        - year                           1998, 1999, etc.
%
%  outputs       :
%    gst  0      - greenwich sidereal time        0 to 2pi rad
%
%  locals        :
%    jd          - julian date                    days from 4713 bc
%    temp        - temporary variable for reals   rad
%    tut1        - julian centuries from the
%                  jan 1, 2000 12 h epoch (ut1)
%
%  coupling      :
%
%  references    :
%    vallado        2007, 195, Eq 3-46
%
% gst0 = gstime0(year);
% -----------------------------------------------------------------------------

function gst0 = gstime0(year);

        twopi = 2.0*pi;
<<<<<<< HEAD
        deg2rad    = pi/180.0;
=======
        deg2rad = pi/180.0;
>>>>>>> b85bf02d

        % ------------------------  implementation   ------------------
        jd = 367.0 * year  ...
             - floor( (7 * (year + floor( 10 / 12.0) ) ) * 0.25 )   ...
             + floor( 275 / 9.0 ) ...
             + 1721014.5;   
         
        tut1 = ( jd - 2451545.0 ) / 36525.0;

        temp = - 6.2e-6 * tut1 * tut1 * tut1   ...
             + 0.093104 * tut1 * tut1  ...
             + (876600.0  * 3600.0 + 8640184.812866 ) * tut1  ...
             + 67310.54841;

        % ------------------------ check quadrants --------------------
<<<<<<< HEAD
        % 360/86400 = 1/240, to deg, to rad
=======
>>>>>>> b85bf02d
        temp = rem( temp*deg2rad/240.0,twopi );
        if ( temp < 0.0 )
           temp = temp + twopi;
        end

        gst0 = temp;

<|MERGE_RESOLUTION|>--- conflicted
+++ resolved
@@ -1,67 +1,60 @@
-% -----------------------------------------------------------------------------
-%
-%                           function gstime0
-%
-%  this function finds the greenwich sidereal time at the beginning of a year.
-%    this formula is derived from the astronomical almanac and is good only
-%    0 hr ut1, jan 1 of a year.
-%
-%  author        : david vallado                  719-573-2600   22 jun 2002
-%
-%  revisions
-%                -
-%
-%  inputs          description                    range / units
-%    year        - year                           1998, 1999, etc.
-%
-%  outputs       :
-%    gst  0      - greenwich sidereal time        0 to 2pi rad
-%
-%  locals        :
-%    jd          - julian date                    days from 4713 bc
-%    temp        - temporary variable for reals   rad
-%    tut1        - julian centuries from the
-%                  jan 1, 2000 12 h epoch (ut1)
-%
-%  coupling      :
-%
-%  references    :
-%    vallado        2007, 195, Eq 3-46
-%
-% gst0 = gstime0(year);
-% -----------------------------------------------------------------------------
-
-function gst0 = gstime0(year);
-
-        twopi = 2.0*pi;
-<<<<<<< HEAD
-        deg2rad    = pi/180.0;
-=======
-        deg2rad = pi/180.0;
->>>>>>> b85bf02d
-
-        % ------------------------  implementation   ------------------
-        jd = 367.0 * year  ...
-             - floor( (7 * (year + floor( 10 / 12.0) ) ) * 0.25 )   ...
-             + floor( 275 / 9.0 ) ...
-             + 1721014.5;   
-         
-        tut1 = ( jd - 2451545.0 ) / 36525.0;
-
-        temp = - 6.2e-6 * tut1 * tut1 * tut1   ...
-             + 0.093104 * tut1 * tut1  ...
-             + (876600.0  * 3600.0 + 8640184.812866 ) * tut1  ...
-             + 67310.54841;
-
-        % ------------------------ check quadrants --------------------
-<<<<<<< HEAD
-        % 360/86400 = 1/240, to deg, to rad
-=======
->>>>>>> b85bf02d
-        temp = rem( temp*deg2rad/240.0,twopi );
-        if ( temp < 0.0 )
-           temp = temp + twopi;
-        end
-
-        gst0 = temp;
-
+% -----------------------------------------------------------------------------
+%
+%                           function gstime0
+%
+%  this function finds the greenwich sidereal time at the beginning of a year.
+%    this formula is derived from the astronomical almanac and is good only
+%    0 hr ut1, jan 1 of a year.
+%
+%  author        : david vallado                  719-573-2600   22 jun 2002
+%
+%  revisions
+%                -
+%
+%  inputs          description                    range / units
+%    year        - year                           1998, 1999, etc.
+%
+%  outputs       :
+%    gst  0      - greenwich sidereal time        0 to 2pi rad
+%
+%  locals        :
+%    jd          - julian date                    days from 4713 bc
+%    temp        - temporary variable for reals   rad
+%    tut1        - julian centuries from the
+%                  jan 1, 2000 12 h epoch (ut1)
+%
+%  coupling      :
+%
+%  references    :
+%    vallado        2007, 195, Eq 3-46
+%
+% gst0 = gstime0(year);
+% -----------------------------------------------------------------------------
+
+function gst0 = gstime0(year);
+
+        twopi = 2.0*pi;
+        deg2rad = pi/180.0;
+
+        % ------------------------  implementation   ------------------
+        jd = 367.0 * year  ...
+             - floor( (7 * (year + floor( 10 / 12.0) ) ) * 0.25 )   ...
+             + floor( 275 / 9.0 ) ...
+             + 1721014.5;   
+         
+        tut1 = ( jd - 2451545.0 ) / 36525.0;
+
+        temp = - 6.2e-6 * tut1 * tut1 * tut1   ...
+             + 0.093104 * tut1 * tut1  ...
+             + (876600.0  * 3600.0 + 8640184.812866 ) * tut1  ...
+             + 67310.54841;
+
+        % ------------------------ check quadrants --------------------
+        % 360/86400 = 1/240, to deg, to rad
+        temp = rem( temp*deg2rad/240.0,twopi );
+        if ( temp < 0.0 )
+           temp = temp + twopi;
+        end
+
+        gst0 = temp;
+