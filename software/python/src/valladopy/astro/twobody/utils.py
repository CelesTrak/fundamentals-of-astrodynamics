--- conflicted
+++ resolved
@@ -8,10 +8,7 @@
 
 import numpy as np
 from numpy.typing import ArrayLike
-<<<<<<< HEAD
-=======
 from typing import Tuple
->>>>>>> bf7b415b
 
 from ...constants import RE, MU, ECCEARTHSQRD, SMALL, TWOPI
 
@@ -28,12 +25,7 @@
     return inc < SMALL or abs(inc - np.pi) < SMALL
 
 
-<<<<<<< HEAD
-def site(latgd: float, lon: float,
-         alt: float) -> tuple[np.ndarray, np.ndarray]:
-=======
 def site(latgd: float, lon: float, alt: float) -> Tuple[np.ndarray, np.ndarray]:
->>>>>>> bf7b415b
     """Finds the position and velocity vectors for a site.
 
     The answer is returned in the geocentric equatorial (ECEF) coordinate
@@ -67,11 +59,7 @@
     return rsecef, vsecef
 
 
-<<<<<<< HEAD
-def findc2c3(znew: float) -> tuple[float, float]:
-=======
 def findc2c3(znew: float) -> Tuple[float, float]:
->>>>>>> bf7b415b
     """Calculates the c2 and c3 functions for the universal variable z.
 
     References:
@@ -100,12 +88,7 @@
     return c2new, c3new
 
 
-<<<<<<< HEAD
-def lon2nu(jdut1: float, lon: float, incl: float, raan: float,
-           argp: float) -> float:
-=======
 def lon2nu(jdut1: float, lon: float, incl: float, raan: float, argp: float) -> float:
->>>>>>> bf7b415b
     """Converts the longitude of the ascending node to the true anomaly.
 
     This function calculates the true anomaly (`nu`) of an object
@@ -179,14 +162,9 @@
     return np.arctan((1.0 - ECCEARTHSQRD) * np.tan(latgd))
 
 
-<<<<<<< HEAD
-def checkhitearth(altpad: float, r1: ArrayLike, v1: ArrayLike,
-                  r2: ArrayLike, v2: ArrayLike, nrev: int) -> tuple[bool, str]:
-=======
 def checkhitearth(
     altpad: float, r1: ArrayLike, v1: ArrayLike, r2: ArrayLike, v2: ArrayLike, nrev: int
 ) -> Tuple[bool, str]:
->>>>>>> bf7b415b
     """Checks if the trajectory impacts Earth during the transfer.
 
     References:
@@ -291,7 +269,8 @@
 
 def hillsr(r: ArrayLike, v: ArrayLike, alt: float,
            dts: float) -> tuple[np.ndarray, np.ndarray]:
-    """Calculate position and velocity information for Hill's equations.
+    """Calculate position and velocity information for Hill's (Clohessy-Wiltshire)
+    equations.
 
     References:
         Vallado: 2007, p. 397, Algorithm 47
@@ -308,6 +287,7 @@
             vint (np.array): Final relative velocity of the interceptor in km/s
 
     Notes:
+        - Position and velocity vectors are in the RSW frame
         - Distance units for r and v are flexible, but must be consistent
     """
     # Calculate orbital parameters
@@ -345,9 +325,8 @@
     return rint, vint
 
 
-def hillsv(r: ArrayLike, alt: float, dts: float,
-           tol: float = 1e-6) -> np.ndarray:
-    """Calculate the initial velocity for Hill's equations.
+def hillsv(r: ArrayLike, alt: float, dts: float, tol: float = 1e-6) -> np.ndarray:
+    """Calculate the initial velocity for Hill's (Clohessy-Wiltshire) equations.
 
     References:
         Vallado: 2007, p. 410, Eq. 6-60
@@ -362,6 +341,7 @@
         np.ndarray: Initial velocity vector of the interceptor in km/s
 
     Notes:
+        - Position and velocity vectors are in the RSW frame
         - Distance units for r are flexible, and velocity units are consistent
     """
     # Calculate the orbital parameters
